--- conflicted
+++ resolved
@@ -30,38 +30,19 @@
 type compileCommand struct {
 	*internal.Flags
 
-<<<<<<< HEAD
-	Source        *os.File
-	Privileged    []string
-	Volumes       map[string]string
-	Environ       map[string]string
-	Labels        map[string]string
-	Secrets       map[string]string
-	Clone         bool
-	Spec          bool
-	Config        string
-	Resource      compiler.Resources
-	StageRequests compiler.ResourceObject
-	Tmate         compiler.Tmate
-=======
-	Source           *os.File
-	Privileged       []string
-	NetrcCloneOnly   bool
-	Volumes          map[string]string
-	Environ          map[string]string
-	Labels           map[string]string
-	Secrets          map[string]string
-	Clone            bool
-	Spec             bool
-	Config           string
-	LimitCPU         int64
-	LimitMemory      int64
-	RequestCPU       int64
-	RequestMemory    int64
-	MinRequestCPU    int64
-	MinRequestMemory int64
-	Tmate            compiler.Tmate
->>>>>>> 8156d69a
+	Source         *os.File
+	Privileged     []string
+	NetrcCloneOnly bool
+	Volumes        map[string]string
+	Environ        map[string]string
+	Labels         map[string]string
+	Secrets        map[string]string
+	Clone          bool
+	Spec           bool
+	Config         string
+	Resource       compiler.Resources
+	StageRequests  compiler.ResourceObject
+	Tmate          compiler.Tmate
 }
 
 func (c *compileCommand) run(*kingpin.ParseContext) error {
